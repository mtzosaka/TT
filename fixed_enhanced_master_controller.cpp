--- conflicted
+++ resolved
@@ -637,15 +637,15 @@
 std::string MasterController::get_current_timestamp_str() {
     auto now = std::chrono::system_clock::now();
     auto time_t = std::chrono::system_clock::to_time_t(now);
-<<<<<<< HEAD
+
+  
     std::tm tm;
     localtime_r(&time_t, &tm);
     
-=======
+
     std::tm tm{};
     localtime_r(&time_t, &tm);
 
->>>>>>> 010c3c62
     std::ostringstream oss;
     oss << std::put_time(&tm, "%Y%m%d_%H%M%S");
     return oss.str();
@@ -690,19 +690,19 @@
 
 
 void MasterController::start_monitor_thread() {
-<<<<<<< HEAD
+
     monitor_thread_ = std::thread([this]() {
         log_message("Status monitor thread started");
         running_ = true;
-=======
+
     status_thread_ = std::thread([this]() {
         log_message("Status monitor thread started");
->>>>>>> 010c3c62
+
         status_socket_.set(zmq::sockopt::rcvtimeo, 1000);
         while (running_) {
             try {
                 zmq::message_t msg;
-<<<<<<< HEAD
+
                 auto result = status_socket_.recv(msg, zmq::recv_flags::none);
                 if (result.has_value()) {
                     std::string data(static_cast<char*>(msg.data()), msg.size());
@@ -717,7 +717,7 @@
             }
         }
         log_message("Status monitor thread exiting");
-=======
+
                 auto res = status_socket_.recv(msg, zmq::recv_flags::none);
                 if (res.has_value()) {
                     std::string msg_str(static_cast<char*>(msg.data()), msg.size());
@@ -737,7 +737,7 @@
             }
         }
         log_message("Status monitor thread stopped");
->>>>>>> 010c3c62
+
     });
 }
 
