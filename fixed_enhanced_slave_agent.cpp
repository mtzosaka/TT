#include "fixed_updated_slave_agent.hpp"
#include <iostream>
#include <fstream>
#include <sstream>
#include <iomanip>
#include <chrono>
#include <ctime>
#include <thread>
#include <filesystem>
#include <algorithm>
#include <numeric>
#include "working_common.hpp"
#include "streams.hpp"

namespace fs = std::filesystem;
using json = nlohmann::json;

SlaveAgent::SlaveAgent(const SlaveConfig& config)
    : config_(config), running_(false), acquisition_active_(false), command_sequence_(0) {
}

SlaveAgent::~SlaveAgent() {
    stop();
}

bool SlaveAgent::initialize() {
    try {
        log_message("Initializing Slave Agent...");
        log_message("Local Time Controller: " + config_.slave_tc_address);
        log_message("Master address: " + config_.master_address);
        
        // Initialize ZeroMQ context and sockets
        log_message("Setting up communication channels...");
        context_ = zmq::context_t(1);
        
        // Socket for receiving trigger commands from master
        log_message("Creating trigger socket (SUB)...");
        trigger_socket_ = zmq::socket_t(context_, zmq::socket_type::sub);
        std::string trigger_endpoint = "tcp://" + config_.master_address + ":" + std::to_string(config_.trigger_port);
        log_message("Connecting trigger socket to: " + trigger_endpoint);
        trigger_socket_.connect(trigger_endpoint);
        trigger_socket_.set(zmq::sockopt::subscribe, "");
        log_message("Trigger socket connected and subscribed");
        
        // Socket for sending status/heartbeat messages to master
        log_message("Creating status socket (PUSH)...");
        status_socket_ = zmq::socket_t(context_, zmq::socket_type::push);
        std::string status_endpoint = "tcp://" + config_.master_address + ":" +
                                     std::to_string(config_.status_port);
        log_message("Connecting status socket to: " + status_endpoint);
        status_socket_.connect(status_endpoint);
        log_message("Status socket connected");

        // Socket for sending files to master
        log_message("Creating file socket (PUSH)...");
        file_socket_ = zmq::socket_t(context_, zmq::socket_type::push);
        std::string file_endpoint = "tcp://" + config_.master_address + ":" + std::to_string(config_.file_port);
        log_message("Connecting file socket to: " + file_endpoint);
        file_socket_.connect(file_endpoint);
        log_message("File socket connected");

        // Socket for sending heartbeat/status messages
        log_message("Creating status socket (PUSH)...");
        status_socket_ = zmq::socket_t(context_, zmq::socket_type::push);
        std::string status_endpoint = "tcp://" + config_.master_address + ":" + std::to_string(config_.status_port);
        log_message("Connecting status socket to: " + status_endpoint);
        status_socket_.connect(status_endpoint);
        log_message("Status socket connected");
        
        // Socket for receiving commands from master
        log_message("Creating command socket (REP)...");
        command_socket_ = zmq::socket_t(context_, zmq::socket_type::rep);
        std::string command_endpoint = "tcp://*:" + std::to_string(config_.command_port);
        log_message("Binding command socket to: " + command_endpoint);
        command_socket_.bind(command_endpoint);
        log_message("Command socket bound");
        
        // Socket for synchronization handshake
        log_message("Creating sync socket (PUSH)...");
        sync_socket_ = zmq::socket_t(context_, zmq::socket_type::push);
        std::string sync_endpoint = "tcp://" + config_.master_address + ":" + std::to_string(config_.sync_port);
        log_message("Connecting sync socket to: " + sync_endpoint);
        sync_socket_.connect(sync_endpoint);
        log_message("Sync socket connected");
        
        // Set socket options for better reliability
        int linger = 1000;  // 1 second linger period
        sync_socket_.set(zmq::sockopt::linger, linger);
        status_socket_.set(zmq::sockopt::linger, linger);
        
        // Connect to local Time Controller
        log_message("Connecting to local Time Controller...");
        local_tc_socket_ = connect_zmq(config_.slave_tc_address, 5555);
        
        // Identify the Time Controller
        std::string id_response = zmq_exec(local_tc_socket_, "*IDN?");
        log_message("Local Time Controller identified: " + id_response);
        
        // Create output directory if it doesn't exist
        try {
            if (!fs::exists(config_.output_dir)) {
                fs::create_directories(config_.output_dir);
            }
        }
        catch (const std::exception& e) {
            log_message("WARNING: Failed to create output directory: " + std::string(e.what()));
            log_message("Using current directory instead.");
            config_.output_dir = ".";
        }
        
        // Start threads
        start_trigger_listener_thread();
        start_command_handler_thread();
        start_heartbeat_thread();
        
        log_message("Slave Agent initialized successfully.");
        return true;
    }
    catch (const std::exception& e) {
        log_message("ERROR: Initialization failed: " + std::string(e.what()));
        return false;
    }
}

void SlaveAgent::stop() {
    if (running_) {
        running_ = false;
        
        // Add a small delay to ensure threads see the updated running_ flag
        std::this_thread::sleep_for(std::chrono::milliseconds(100));
        
        if (trigger_thread_.joinable()) {
            try {
                trigger_thread_.join();
                log_message("Trigger listener thread stopped");
            } catch (const std::exception& e) {
                log_message("ERROR: Failed to join trigger thread: " + std::string(e.what()));
            }
        }
        
        if (command_thread_.joinable()) {
            try {
                command_thread_.join();
                log_message("Command handler thread stopped");
            } catch (const std::exception& e) {
                log_message("ERROR: Failed to join command thread: " + std::string(e.what()));
            }
        }
        
        if (heartbeat_thread_.joinable()) {
            try {
                heartbeat_thread_.join();
                log_message("Heartbeat thread stopped");
            } catch (const std::exception& e) {
                log_message("ERROR: Failed to join heartbeat thread: " + std::string(e.what()));
            }
        }
        
        // Close sockets
        try {
            trigger_socket_.close();
            status_socket_.close();
            file_socket_.close();
            status_socket_.close();
            command_socket_.close();
            sync_socket_.close();
            local_tc_socket_.close();
        } catch (const std::exception& e) {
            log_message("ERROR: Failed to close sockets: " + std::string(e.what()));
        }
        
        log_message("Slave Agent stopped.");
    }
}

void SlaveAgent::start_trigger_listener_thread() {
    running_ = true;
    trigger_thread_ = std::thread([this]() {
        log_message("Trigger listener thread started");
        
        // IMPORTANT: We no longer automatically send the ready signal here
        // Instead, we wait for a specific "request_ready" command from the master
        // The ready signal will be sent in the command handler when that command is received
        
        while (running_) {
            try {
                // Set timeout for receiving triggers
                trigger_socket_.set(zmq::sockopt::rcvtimeo, 1000);
                
                zmq::message_t trigger_msg;
                auto result = trigger_socket_.recv(trigger_msg);
                
                if (result.has_value()) {
                    std::string trigger_data(static_cast<char*>(trigger_msg.data()), trigger_msg.size());
                    log_message("Received trigger: " + trigger_data, true);
                    
                    try {
                        // Parse trigger message
                        json trigger_json = json::parse(trigger_data);
                        
                        if (trigger_json.contains("command") && trigger_json["command"] == "trigger") {
                            // Extract trigger parameters
                            uint64_t trigger_timestamp = trigger_json["timestamp"].get<uint64_t>();
                            int sequence = trigger_json["sequence"].get<int>();
                            double duration = trigger_json["duration"].get<double>();
                            std::vector<int> channels = trigger_json["channels"].get<std::vector<int>>();
                            
                            // Process the trigger
                            process_trigger(trigger_timestamp, sequence, duration, channels);
                        }
                    }
                    catch (const json::exception& e) {
                        log_message("ERROR: Failed to parse trigger message: " + std::string(e.what()), true);
                    }
                }
            }
            catch (const std::exception& e) {
                // Only log if it's not a timeout
                if (std::string(e.what()).find("Resource temporarily unavailable") == std::string::npos) {
                    log_message("Trigger listener error: " + std::string(e.what()), true);
                }
            }
            
            // Brief pause to avoid busy waiting
            std::this_thread::sleep_for(std::chrono::milliseconds(100));
        }
    });
}

void SlaveAgent::start_command_handler_thread() {
    command_thread_ = std::thread([this]() {
        log_message("Command handler thread started");
        while (running_) {
            try {
                // Set timeout for receiving commands
                command_socket_.set(zmq::sockopt::rcvtimeo, 1000);
                
                zmq::message_t command_msg;
                auto result = command_socket_.recv(command_msg);
                
                if (result.has_value()) {
                    std::string command_data(static_cast<char*>(command_msg.data()), command_msg.size());
                    log_message("Received command: " + command_data, true);
                    
                    json response;
                    
                    try {
                        // Parse command message
                        json command_json = json::parse(command_data);
                        
                        if (command_json.contains("command")) {
                            std::string command = command_json["command"].get<std::string>();
                            
                            if (command == "ping") {
                                // Simple ping command to check availability
                                response["status"] = "ok";
                                response["message"] = "Slave agent is running";
                            }
                            else if (command == "status") {
                                // Return current status
                                response["status"] = acquisition_active_ ? "running" : "idle";
                                response["message"] = "Slave agent status";
                            }
                            else if (command == "request_partial_data") {
                                // Master requests 10% partial data
                                log_message("Master requested partial data");
                                if (!latest_timestamps_.empty()) {
                                    size_t partial_count = static_cast<size_t>(latest_timestamps_.size() * 0.1);
                                    if (partial_count < 10) partial_count = std::min(static_cast<size_t>(10), latest_timestamps_.size());
                                    
                                    // First respond to confirm the request
                                    response["status"] = "ok";
                                    response["message"] = "Partial data will be sent (" + std::to_string(partial_count) + " timestamps)";
                                    
                                    std::string response_str = response.dump();
                                    zmq::message_t response_msg(response_str.size());
                                    memcpy(response_msg.data(), response_str.c_str(), response_str.size());
                                    command_socket_.send(response_msg, zmq::send_flags::none);
                                    
                                    // Give master time to prepare file receiver
                                    std::this_thread::sleep_for(std::chrono::seconds(1));
                                    
                                    // Now send the actual partial data
                                    std::vector<uint64_t> partial_timestamps(latest_timestamps_.begin(), latest_timestamps_.begin() + partial_count);
                                    std::vector<int> partial_channels(latest_channels_.begin(), latest_channels_.begin() + partial_count);
                                    
                                    send_partial_data_to_master(partial_timestamps, partial_channels, 1);
                                    
                                    log_message("Partial data sent successfully (" + std::to_string(partial_count) + " timestamps)");
                                    continue; // Skip the normal response since we already sent it
                                } else {
                                    response["status"] = "error";
                                    response["message"] = "No data available";
                                }
                            }
                            else if (command == "request_full_data") {
                                // Master requests full binary data
                                log_message("Master requested full data");
                                if (!latest_bin_filename_.empty() && fs::exists(latest_bin_filename_)) {
                                    send_file_to_master(latest_bin_filename_);
                                    response["status"] = "ok";
                                    response["message"] = "Full data sent";
                                } else {
                                    response["status"] = "error";
                                    response["message"] = "No data file available";
                                }
                            }
                            else if (command == "request_text_data") {
                                // Master requests text data
                                log_message("Master requested text data");
                                if (!latest_txt_filename_.empty() && fs::exists(latest_txt_filename_)) {
                                    send_file_to_master(latest_txt_filename_);
                                    response["status"] = "ok";
                                    response["message"] = "Text data sent";
                                } else {
                                    response["status"] = "error";
                                    response["message"] = "No text file available";
                                }
                            }
                            else if (command == "request_ready") {
                                // NEW: Master is requesting the slave to send ready signal
                                log_message("Master requested ready signal, preparing to send...", true);
                                
                                // First respond to the command
                                response["status"] = "ok";
                                response["message"] = "Ready signal will be sent";
                                
                                std::string response_str = response.dump();
                                zmq::message_t response_msg(response_str.size());
                                memcpy(response_msg.data(), response_str.c_str(), response_str.size());
                                command_socket_.send(response_msg, zmq::send_flags::none);
                                
                                // Then send ready signal to master with a brief delay to ensure master is listening
                                std::this_thread::sleep_for(std::chrono::milliseconds(500));
                                
                                // Send ready signal to master
                                std::string ready_msg = "ready_for_trigger";
                                zmq::message_t ready(ready_msg.size());
                                memcpy(ready.data(), ready_msg.c_str(), ready_msg.size());
                                
                                log_message("Sending ready signal to master via sync socket...", true);
                                bool sent = false;
                                
                                // Try multiple times to ensure the message gets through
                                for (int retry = 0; retry < 5 && !sent; retry++) {
                                    try {
                                        auto send_result = sync_socket_.send(ready, zmq::send_flags::none);
                                        if (send_result.has_value()) {
                                            log_message("Ready signal sent successfully (size: " + 
                                                       std::to_string(send_result.value()) + " bytes)", true);
                                            sent = true;
                                        } else {
                                            log_message("Failed to send ready signal, retrying...", true);
                                            std::this_thread::sleep_for(std::chrono::milliseconds(200));
                                        }
                                    }
                                    catch (const std::exception& e) {
                                        log_message("Error sending ready signal: " + std::string(e.what()) + 
                                                   ", retrying...", true);
                                        std::this_thread::sleep_for(std::chrono::milliseconds(200));
                                    }
                                }
                                
                                if (!sent) {
                                    log_message("ERROR: Failed to send ready signal after multiple attempts", true);
                                }
                                
                                // We've already sent the response, so continue to next command
                                continue;
                            }
                            else if (command == "partial_data_ack") {
                                log_message("Received partial data acknowledgment from master", true);
                                response["status"] = "ok";
                                response["message"] = "acknowledged";
                            }
                            else if (command == "finalize") {
                                log_message("Master requested finalization", true);
                                response["status"] = "ok";
                                response["message"] = "finalization complete";
                            }
                            else {
                                response["status"] = "error";
                                response["message"] = "Unknown command: " + command;
                            }
                        }
                        else {
                            response["status"] = "error";
                            response["message"] = "Invalid command format";
                        }
                    }
                    catch (const json::exception& e) {
                        response["status"] = "error";
                        response["message"] = "Failed to parse command: " + std::string(e.what());
                    }
                    catch (const std::exception& e) {
                        response["status"] = "error";
                        response["message"] = "Error processing command: " + std::string(e.what());
                    }
                    
                    // Send response
                    try {
                        std::string response_str = response.dump();
                        zmq::message_t response_msg(response_str.size());
                        memcpy(response_msg.data(), response_str.c_str(), response_str.size());
                        command_socket_.send(response_msg, zmq::send_flags::none);
                    }
                    catch (const std::exception& e) {
                        log_message("ERROR: Failed to send response: " + std::string(e.what()), true);
                    }
                }
            }
            catch (const std::exception& e) {
                // Only log if it's not a timeout
                if (std::string(e.what()).find("Resource temporarily unavailable") == std::string::npos) {
                    log_message("Command handler error: " + std::string(e.what()), true);
                }
                
                // Send error response if possible
                try {
                    json error_response;
                    error_response["status"] = "error";
                    error_response["message"] = "Error processing command: " + std::string(e.what());
                    
                    std::string response_str = error_response.dump();
                    zmq::message_t response_msg(response_str.size());
                    memcpy(response_msg.data(), response_str.c_str(), response_str.size());
                    command_socket_.send(response_msg, zmq::send_flags::none);
                }
                catch (...) {
                    // Ignore errors in error handling
                }
            }
            
            // Brief pause to avoid busy waiting
            std::this_thread::sleep_for(std::chrono::milliseconds(100));
        }
    });
}

void SlaveAgent::start_heartbeat_thread() {
    heartbeat_thread_ = std::thread([this]() {
        log_message("Heartbeat thread started");
        while (running_) {
            // Sleep for the heartbeat interval
            std::this_thread::sleep_for(std::chrono::milliseconds(config_.heartbeat_interval_ms));
            
            // Send heartbeat to master if needed
            if (acquisition_active_) {
                try {
                    json heartbeat;
                    heartbeat["type"] = "heartbeat";
                    heartbeat["status"] = "running";
                    heartbeat["timestamp"] = std::chrono::duration_cast<std::chrono::milliseconds>(
                        std::chrono::system_clock::now().time_since_epoch()).count();
                    
                    std::string heartbeat_str = heartbeat.dump();
                    zmq::message_t heartbeat_msg(heartbeat_str.size());
                    memcpy(heartbeat_msg.data(), heartbeat_str.c_str(), heartbeat_str.size());
                    status_socket_.send(heartbeat_msg, zmq::send_flags::none);
                    
                    log_message("Sent heartbeat", true);
                }
                catch (const std::exception& e) {
                    log_message("Heartbeat error: " + std::string(e.what()), true);
                }
            }
        }
    });
}

void SlaveAgent::process_trigger(uint64_t trigger_timestamp, int sequence, double duration, const std::vector<int>& channels) {
    try {
        log_message("Processing trigger command (sequence " + std::to_string(sequence) + ")");
        log_message("Trigger timestamp: " + std::to_string(trigger_timestamp) + " ns");
        log_message("Duration: " + std::to_string(duration) + " seconds");
        log_message("Channels: " + std::to_string(channels.size()) + " channels");
        
        // Record when we received the trigger for synchronization
        auto trigger_received_time = std::chrono::high_resolution_clock::now();
        auto slave_trigger_timestamp_ns = std::chrono::duration_cast<std::chrono::nanoseconds>(
            trigger_received_time.time_since_epoch()).count();
        
        log_message("Slave trigger timestamp: " + std::to_string(slave_trigger_timestamp_ns) + " ns", true);
        
        // Send slave trigger timestamp back to master for initial offset calculation
        send_trigger_timestamp_to_master(slave_trigger_timestamp_ns, sequence);
        
        acquisition_active_ = true;
        
        // Generate output filename based on current timestamp
        fs::path slave_output_base = fs::path(config_.output_dir) / ("slave_results_" + get_current_timestamp_str());
        
        // Start local acquisition
        log_message("Starting local acquisition...");
        
        // Configure the Time Controller for acquisition
        configure_timestamps_references(local_tc_socket_, channels);
        
        // Set up acquisition parameters
        for (int ch : channels) {
            zmq_exec(local_tc_socket_, "RAW" + std::to_string(ch) + ":SEND ON");
        }
        
        // Proc        // Use the exact working data collection approach from DataLinkTargetService
        log_message("Starting working data collection approach...");
        
        try {
            // Connect to DataLinkTargetService (DLT) - using the working approach
            std::filesystem::path output_dir = fs::path(config_.output_dir);
            zmq::socket_t dlt = dlt_connect(output_dir);
            
            // Close any prior acquisitions (clean slate)
            close_active_acquisitions(dlt);
            
            // Ensure each channel's timestamps have no external reference (needed for merging)
            for (int ch : channels) {
                zmq_exec(local_tc_socket_, "RAW" + std::to_string(ch) + ":REF:LINK NONE");
                zmq_exec(local_tc_socket_, "RAW" + std::to_string(ch) + ":ERRORS:CLEAR");
            }
            
            // Compute pulse width (PWID) and period (PPER) in picoseconds for sub-acquisitions
            long long pwid_ps = static_cast<long long>(1e12 * duration);
            long long pper_ps = static_cast<long long>(1e12 * (duration + 40e-9));  // add 40 ns dead-time
            
            // Configure the Time Controller's recording settings for synchronized sub-acquisitions
            zmq_exec(local_tc_socket_, "REC:TRIG:ARM:MODE MANUal");  // manual trigger mode
            zmq_exec(local_tc_socket_, "REC:ENABle ON");             // enable the Record generator
            zmq_exec(local_tc_socket_, "REC:STOP");                 // ensure no acquisition is currently running
            zmq_exec(local_tc_socket_, "REC:NUM 1");                // single acquisition
            zmq_exec(local_tc_socket_, "REC:PWID " + std::to_string(pwid_ps) + ";PPER " + std::to_string(pper_ps));
            
            // Open streamed acquisitions on each requested channel
            std::map<int, std::string> acquisitions_id;
            std::vector<BufferStreamClient*> stream_clients;
            
            for (int ch : channels) {
                zmq_exec(local_tc_socket_, "RAW" + std::to_string(ch) + ":ERRORS:CLEAR");  // reset error counter on channel
                
                // Start a BufferStreamClient to receive timestamps for this channel
                BufferStreamClient* client = new BufferStreamClient(ch);
                stream_clients.push_back(client);
                client->start();
                
                // Instruct DLT to start streaming this channel to the given port
                std::string cmd = "start-stream --address " + config_.local_tc_address + 
                                  " --channel " + std::to_string(ch) + 
                                  " --stream-port " + std::to_string(client->port);
                json response = dlt_exec(dlt, cmd);
                if (response.contains("id")) {
                    acquisitions_id[ch] = response["id"].get<std::string>();
                }
                
                // Tell the Time Controller to send timestamps from this channel
                zmq_exec(local_tc_socket_, "RAW" + std::to_string(ch) + ":SEND ON");
            }
            
            // Create output file for merged timestamps
            std::string output_file = (output_dir / ("slave_results_" + get_current_timestamp_str() + ".txt")).string();
            
            // Start the merging thread to combine incoming timestamps on the fly
            TimestampsMergerThread merger(stream_clients, output_file, static_cast<uint64_t>(pper_ps));
            merger.start();
            
            // Start the synchronized acquisition on the Time Controller
            log_message("Starting acquisition with REC:PLAY...");
            zmq_exec(local_tc_socket_, "REC:PLAY");
            
            // Wait for the specified duration
            std::this_thread::sleep_for(std::chrono::milliseconds(static_cast<int>(duration * 1000)));
            
            // Stop the acquisition
            log_message("Stopping local acquisition...");
            zmq_exec(local_tc_socket_, "REC:STOP");
            
            // Wait for data processing to complete
            log_message("Waiting for data processing to complete...");
            wait_end_of_timestamps_acquisition(local_tc_socket_, dlt, acquisitions_id, 30.0);
            
            // Stop the merger thread
            merger.join();
            
            // Stop and clean up stream clients
            for (BufferStreamClient* client : stream_clients) {
                client->join();
                delete client;
            }
            
            // Close active acquisitions
            close_active_acquisitions(dlt);
            
            log_message("Data collection completed successfully using working approach");
            
            // Convert the text output to binary format for compatibility
            if (fs::exists(output_file)) {
                log_message("Converting merged data to binary format...");
                
                // Generate output filename based on current timestamp
                fs::path slave_output_base = fs::path(config_.output_dir) / ("slave_results_" + get_current_timestamp_str());
                
                // Read the merged text file and convert to binary
                std::ifstream infile(output_file);
                std::string bin_filename = slave_output_base.string() + ".bin";
                std::ofstream bin_file(bin_filename, std::ios::binary);
                
                std::string line;
                int total_timestamps = 0;
                std::vector<uint64_t> all_timestamps;
                std::vector<int> all_channels;
                
                while (std::getline(infile, line)) {
                    // Skip empty lines
                    if (line.empty()) continue;
                    
                    try {
                        size_t semicolon_pos = line.find(';');
                        if (semicolon_pos != std::string::npos) {
                            std::string channel_str = line.substr(0, semicolon_pos);
                            std::string timestamp_str = line.substr(semicolon_pos + 1);
                            
                            // Trim whitespace
                            channel_str.erase(0, channel_str.find_first_not_of(" \t\r\n"));
                            channel_str.erase(channel_str.find_last_not_of(" \t\r\n") + 1);
                            timestamp_str.erase(0, timestamp_str.find_first_not_of(" \t\r\n"));
                            timestamp_str.erase(timestamp_str.find_last_not_of(" \t\r\n") + 1);
                            
                            // Validate strings are not empty
                            if (!channel_str.empty() && !timestamp_str.empty()) {
                                int channel = std::stoi(channel_str);
                                uint64_t timestamp = std::stoull(timestamp_str);
                                all_timestamps.push_back(timestamp);
                                all_channels.push_back(channel);
                                total_timestamps++;
                            }
                        }
                    } catch (const std::exception& e) {
                        log_message("WARNING: Failed to parse line: '" + line + "' - " + std::string(e.what()));
                        continue; // Skip invalid lines
                    }
                }
                infile.close();
                
                // Write binary data
                for (size_t i = 0; i < all_timestamps.size(); ++i) {
                    bin_file.write(reinterpret_cast<const char*>(&all_timestamps[i]), sizeof(uint64_t));
                    bin_file.write(reinterpret_cast<const char*>(&all_channels[i]), sizeof(int));
                }
                bin_file.close();
                
                log_message("Converted " + std::to_string(total_timestamps) + " timestamps to binary format");
                log_message("Saved slave timestamps to " + bin_filename);
                
                // Store data for master requests (don't send automatically)
                latest_timestamps_ = all_timestamps;
                latest_channels_ = all_channels;
                latest_bin_filename_ = bin_filename;
                latest_txt_filename_ = output_file;
                
                log_message("Slave data collection completed successfully");
                log_message("Data ready - waiting for master requests...");
            } else {
                log_message("WARNING: Output file not found: " + output_file);
            }
            
        } catch (const std::exception& e) {
            log_message("ERROR: Working data collection failed: " + std::string(e.what()));
            log_message("This may be due to DLT not responding to commands properly.");
            log_message("Falling back to direct Time Controller data collection...");
            
            // Fallback to direct TC data collection without DLT
            try {
                log_message("Using fallback data collection method...");
                
                // Collect data directly from Time Controller
                for (int ch : channels) {
                    log_message("Collecting timestamps from channel " + std::to_string(ch) + "...");
                    
                    // Get timestamp count
                    std::string count_str = zmq_exec(local_tc_socket_, "RAW" + std::to_string(ch) + ":DATA:COUNt?");
                    
                    // Trim whitespace from count string
                    count_str.erase(0, count_str.find_first_not_of(" \t\r\n"));
                    count_str.erase(count_str.find_last_not_of(" \t\r\n") + 1);
                    
                    int count = 0;
                    try {
                        if (!count_str.empty()) {
                            count = std::stoi(count_str);
                        }
                    } catch (const std::exception& e) {
                        log_message("ERROR: Failed to parse count '" + count_str + "' for channel " + std::to_string(ch) + ": " + std::string(e.what()));
                        continue;
                    }
                    
                    log_message("Collected " + std::to_string(count) + " timestamps from channel " + std::to_string(ch));
                    
                    if (count > 0) {
                        // Get the timestamp data
                        std::string data_str = zmq_exec(local_tc_socket_, "RAW" + std::to_string(ch) + ":DATA:VALue?");
                        
                        // Parse and save the data
                        std::vector<uint64_t> timestamps;
                        std::vector<int> channels_vec;
                        
                        std::istringstream iss(data_str);
                        std::string timestamp_str;
                        while (std::getline(iss, timestamp_str, ',')) {
                            // Trim whitespace
                            timestamp_str.erase(0, timestamp_str.find_first_not_of(" \t\r\n"));
                            timestamp_str.erase(timestamp_str.find_last_not_of(" \t\r\n") + 1);
                            
                            if (!timestamp_str.empty()) {
                                try {
                                    uint64_t timestamp = std::stoull(timestamp_str);
                                    timestamps.push_back(timestamp);
                                    channels_vec.push_back(ch);
                                } catch (const std::exception& e) {
                                    log_message("WARNING: Failed to parse timestamp '" + timestamp_str + "': " + std::string(e.what()));
                                    continue;
                                }
                            }
                        }
                        
                        // Generate output filename based on current timestamp
                        fs::path slave_output_base = fs::path(config_.output_dir) / ("slave_results_" + get_current_timestamp_str());
                        
                        // Save to binary file
                        std::string bin_filename = slave_output_base.string() + ".bin";
                        std::ofstream bin_file(bin_filename, std::ios::binary);
                        for (size_t i = 0; i < timestamps.size(); ++i) {
                            bin_file.write(reinterpret_cast<const char*>(&timestamps[i]), sizeof(uint64_t));
                            bin_file.write(reinterpret_cast<const char*>(&channels_vec[i]), sizeof(int));
                        }
                        bin_file.close();
                        
                        // Save to text file if requested
                        if (config_.text_output) {
                            std::string txt_filename = slave_output_base.string() + ".txt";
                            write_timestamps_to_txt(timestamps, channels_vec, txt_filename);
                            log_message("Saved timestamps in text format to " + txt_filename);
                        }
                        
                        log_message("Saved slave timestamps to " + bin_filename);
                        
                        // Send file to master
                        send_file_to_master(bin_filename);
                        
                        break; // Only process first channel with data for now
                    }
                }
                
                log_message("Fallback data collection completed successfully.");
                
            } catch (const std::exception& fallback_e) {
                log_message("ERROR: Fallback data collection also failed: " + std::string(fallback_e.what()));
                throw;
            }
        }
        
        log_message("Acquisition completed.");
        acquisition_active_ = false;
        
    } catch (const std::exception& e) {
        log_message("ERROR: Acquisition failed: " + std::string(e.what()));
        acquisition_active_ = false;
    }
}

json SlaveAgent::handle_partial_data_request() {
    json response;
    
    try {
        log_message("Handling partial data request for synchronization");
        
        if (latest_timestamps_.empty()) {
            response["status"] = "error";
            response["message"] = "No timestamp data available";
            return response;
        }
        
        // Calculate how many timestamps to send (10% of total)
        size_t count = std::max(size_t(1), latest_timestamps_.size() / 10);
        count = std::min(count, latest_timestamps_.size());
        
        // Extract the first 'count' timestamps
        std::vector<uint64_t> partial_timestamps(latest_timestamps_.begin(), 
                                               latest_timestamps_.begin() + count);
        
        response["status"] = "ok";
        response["timestamps"] = partial_timestamps;
        response["count"] = count;
        response["total"] = latest_timestamps_.size();
        
        log_message("Sending " + std::to_string(count) + " timestamps for synchronization");
    }
    catch (const std::exception& e) {
        response["status"] = "error";
        response["message"] = "Error processing partial data request: " + std::string(e.what());
    }
    
    return response;
}

void SlaveAgent::send_file_to_master(const std::string& filename) {
    try {
        log_message("Sending file to master: " + filename);
        
        // Read the file
        std::ifstream file(filename, std::ios::binary);
        if (!file) {
            throw std::runtime_error("Could not open file: " + filename);
        }
        
        // Get file size
        file.seekg(0, std::ios::end);
        size_t file_size = file.tellg();
        file.seekg(0, std::ios::beg);
        
        if (file_size == 0) {
            throw std::runtime_error("File is empty: " + filename);
        }
        
        // Read file content as binary
        std::vector<uint8_t> file_content(file_size);
        file.read(reinterpret_cast<char*>(file_content.data()), file_size);
        
        if (!file) {
            throw std::runtime_error("Failed to read file content: " + filename);
        }
        
        file.close();
        
        // Send the raw binary data directly (no JSON encoding)
        zmq::message_t msg(file_content.data(), file_size);
        auto result = file_socket_.send(msg, zmq::send_flags::none);
        
        if (result.has_value()) {
            log_message("File sent successfully");
        } else {
            throw std::runtime_error("Failed to send file to master");
        }
        
    } catch (const std::exception& e) {
        log_message("ERROR sending file to master: " + std::string(e.what()));
    }
}

void SlaveAgent::log_message(const std::string& message, bool verbose_only) {
    if (verbose_only && !config_.verbose_output) {
        return;
    }
    
    std::cout << message << std::endl;
}

std::string SlaveAgent::get_current_timestamp_str() {
    auto now = std::chrono::system_clock::now();
    auto now_time_t = std::chrono::system_clock::to_time_t(now);
<<<<<<< HEAD
=======

>>>>>>> 9038c34d
    std::tm now_tm;
    localtime_r(&now_time_t, &now_tm);
    

    std::tm now_tm{};
    localtime_r(&now_time_t, &now_tm);

    std::stringstream ss;
    ss << std::put_time(&now_tm, "%Y%m%d_%H%M%S");
    return ss.str();
}

void SlaveAgent::write_timestamps_to_txt(const std::vector<uint64_t>& timestamps, 
                                        const std::vector<int>& channels,
                                        const std::string& filename) {
    try {
        std::ofstream txt_file(filename);
        if (!txt_file) {
            throw std::runtime_error("Failed to open file for writing: " + filename);
        }
        
        // Write header
        txt_file << "# Distributed Timestamp System - Slave Results" << std::endl;
        txt_file << "# Generated: ";
        auto now = std::chrono::system_clock::now();
        std::time_t now_time_t = std::chrono::system_clock::to_time_t(now);
        std::tm now_tm{};
        localtime_r(&now_time_t, &now_tm);
        txt_file << std::put_time(&now_tm, "%Y-%m-%d %H:%M:%S") << std::endl;
        txt_file << "# Time Controller: " << config_.slave_tc_address << std::endl;
        txt_file << "# Total timestamps: " << timestamps.size() << std::endl;
        txt_file << "#" << std::endl;
        txt_file << "# Index\tTimestamp (ns)\tChannel" << std::endl;
        
        // Write data
        for (size_t i = 0; i < timestamps.size(); ++i) {
            txt_file << i << "\t" << timestamps[i] << "\t" << channels[i] << std::endl;
        }
        
        txt_file.close();
        log_message("Saved timestamps in text format to " + filename);
    }
    catch (const std::exception& e) {
        throw std::runtime_error("Failed to write timestamps to text file: " + std::string(e.what()));
    }
}


void SlaveAgent::send_partial_data_to_master(const std::vector<uint64_t>& timestamps, const std::vector<int>& channels, int sequence) {
    try {
        log_message("Sending partial data to master (sequence " + std::to_string(sequence) + ")...");
        
        // Create a temporary partial data file
        std::string partial_filename = fs::path(config_.output_dir) / ("partial_data_" + std::to_string(sequence) + ".bin");
        std::ofstream partial_file(partial_filename, std::ios::binary);
        
        // Write partial data in binary format
        for (size_t i = 0; i < timestamps.size(); ++i) {
            partial_file.write(reinterpret_cast<const char*>(&timestamps[i]), sizeof(uint64_t));
            partial_file.write(reinterpret_cast<const char*>(&channels[i]), sizeof(int));
        }
        partial_file.close();
        
        log_message("Created partial data file: " + partial_filename + " (" + std::to_string(timestamps.size()) + " timestamps)");
        
        // Send the partial file to master
        send_file_to_master(partial_filename);
        
        // Clean up temporary file
        std::filesystem::remove(partial_filename);
        
        log_message("Partial data sent successfully (sequence " + std::to_string(sequence) + ")");
        
    } catch (const std::exception& e) {
        log_message("ERROR: Failed to send partial data: " + std::string(e.what()));
    }
}


void SlaveAgent::send_trigger_timestamp_to_master(uint64_t slave_trigger_timestamp, int sequence) {
    try {
        log_message("Sending trigger timestamp to master for synchronization...", true);
        
        // Create trigger timestamp message
        json trigger_ts_msg;
        trigger_ts_msg["command"] = "trigger_timestamp";
        trigger_ts_msg["slave_trigger_timestamp"] = slave_trigger_timestamp;
        trigger_ts_msg["sequence"] = sequence;
        
        std::string msg_str = trigger_ts_msg.dump();
        zmq::message_t msg(msg_str.size());
        memcpy(msg.data(), msg_str.c_str(), msg_str.size());
        
        // Send via sync socket (same as ready signal)
        sync_socket_.send(msg, zmq::send_flags::none);
        
        log_message("Trigger timestamp sent to master: " + std::to_string(slave_trigger_timestamp) + " ns", true);
        
    } catch (const std::exception& e) {
        log_message("ERROR: Failed to send trigger timestamp to master: " + std::string(e.what()));
    }
}
<|MERGE_RESOLUTION|>--- conflicted
+++ resolved
@@ -855,10 +855,7 @@
 std::string SlaveAgent::get_current_timestamp_str() {
     auto now = std::chrono::system_clock::now();
     auto now_time_t = std::chrono::system_clock::to_time_t(now);
-<<<<<<< HEAD
-=======
-
->>>>>>> 9038c34d
+
     std::tm now_tm;
     localtime_r(&now_time_t, &now_tm);
     
